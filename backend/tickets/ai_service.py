import openai
import numpy as np
from sklearn.metrics.pairwise import cosine_similarity
from django.conf import settings
from django.core.cache import cache
from django.core.exceptions import ImproperlyConfigured
from .models import CTIRecord, TrainingExample, ClassificationCorrection
from .services.few_shot_service import FewShotExampleService
import json
import logging
import os
from datetime import datetime

logger = logging.getLogger(__name__)

class TicketClassificationService:
    """AI service for automated ticket classification using OpenAI APIs"""
    
    MAX_CANDIDATE_EXAMPLES = 2  # Examples per candidate in prompt
    INCLUDE_CANDIDATE_EXAMPLES = True  # Feature flag
    FALLBACK_TO_GLOBAL_ONLY = False  # If candidate examples fail

    def __init__(self):
        api_key = getattr(settings, "OPENAI_API_KEY", None)
        if not api_key:
            raise ImproperlyConfigured("OPENAI_API_KEY is not set")
        openai.api_key = api_key
        self.embedding_model = "text-embedding-3-large"
        self.llm_model = "gpt-4o"
        self.similarity_threshold = 0.2
        # May be overridden by subclasses
        self.few_shot_service = None
        
    def get_embedding(self, text):
        """Get embedding for text using OpenAI"""
        try:
            response = openai.embeddings.create(
                model=self.embedding_model,
                input=text
            )
            return response.data[0].embedding
        except Exception as e:
            logger.error(f"Error getting embedding: {e}")
            return None
    
    def precompute_cti_embeddings(self):
        """Precompute embeddings for all CTI records"""
        cti_records = CTIRecord.objects.filter(embedding_vector__isnull=True)
        
        for cti in cti_records:

            # Create text representation of CTI record including BU and other metadata
            cti_text = (
                f"{cti.bu_number} {cti.category} {cti.type} {cti.item} "
                f"{cti.request_type} {cti.sla} {cti.service_description} "
                f"{cti.bu_description} {cti.resolver_group_description}"
            )

            embedding = self.get_embedding(cti_text)
            
            if embedding:
                cti.embedding_vector = embedding
                cti.save()
                logger.info(f"Computed embedding for CTI: {cti.id}")
    
    def find_similar_cti_records(self, ticket_text, top_k=8, save_to_ticket=None):
        """
        Find similar CTI records using embeddings.
        
        Args:
            ticket_text (str): The ticket text to find similar records for
            top_k (int): Number of similar records to return
            save_to_ticket (Ticket, optional): If provided, will save top 5 similar records to this ticket
            
        Returns:
            list: List of tuples (cti_record, similarity_score)
        """
        ticket_embedding = self.get_embedding(ticket_text)
        if not ticket_embedding:
            return []
        
        # Get all CTI records with embeddings
        cti_records = CTIRecord.objects.exclude(embedding_vector__isnull=True) 
        
        similarities = []
        ticket_embedding = np.array(ticket_embedding).reshape(1, -1)
        
        for cti in cti_records:
            cti_embedding = np.array(cti.embedding_vector).reshape(1, -1)
            similarity = cosine_similarity(ticket_embedding, cti_embedding)[0][0]
            similarities.append((cti, float(similarity)))  # Convert numpy float to Python float for JSON serialization
        
        # Sort by similarity and get top K
        similarities.sort(key=lambda x: x[1], reverse=True)
        top_similar = similarities[:top_k]
        
        # If a ticket is provided, save top 5 similar records to it
        if save_to_ticket is not None and top_similar:
            top_5_similar = [
                {
                    'cti_id': cti.id,
                    'bu_number': cti.bu_number,
                    'category': cti.category,
                    'type': cti.type,
                    'item': cti.item,
                    'resolver_group': cti.resolver_group,
                    'request_type': cti.request_type,
                    'sla': cti.sla,
                    'similarity_score': float(similarity)  # Convert numpy float to Python float
                }
                for cti, similarity in top_similar[:5]  # Only save top 5
            ]
            save_to_ticket.similar_cti_records = top_5_similar
            save_to_ticket.save(update_fields=['similar_cti_records'])
        
        return top_similar
    
    def llm_classification(self, ticket_text, candidate_records):
        """Step 2: Few-shot LLM ranking (soft positive selection)"""
        
        # Prepare global few-shot examples for context
        few_shot_examples = self.get_few_shot_examples()

        # Build enhanced candidate section including candidate-specific examples
        candidates_text = ""
        for i, (cti, similarity) in enumerate(candidate_records):
            specific_examples = []
            if self.INCLUDE_CANDIDATE_EXAMPLES and getattr(self, "few_shot_service", None):
                try:
                    specific_examples = self.few_shot_service.get_examples_for_llm_prompt(
                        cti, max_examples=self.MAX_CANDIDATE_EXAMPLES
                    )
                except Exception as exc:
                    logger.error("Error retrieving examples for CTI %s: %s", cti.id, exc)
                    if self.FALLBACK_TO_GLOBAL_ONLY:
                        specific_examples = []

            candidates_text += f"""
ID: {cti.id}
Category: {cti.category}
Type: {cti.type}
Item: {cti.item}
Resolver Group: {cti.resolver_group}
Request Type: {cti.request_type}
SLA: {cti.sla}
Similarity Score: {similarity:.3f}

REAL TICKET EXAMPLES FOR THIS CATEGORY:
{self._format_candidate_examples(specific_examples)}
---
"""
        
        prompt = f"""You are an expert IT service desk classifier. Your task is to classify a support ticket into the most appropriate category from the given candidates.

GENERAL CLASSIFICATION EXAMPLES:
{few_shot_examples}

Now classify this ticket:
TICKET: {ticket_text}

CANDIDATE CATEGORIES (each with real ticket examples):
{candidates_text}

Analyze the ticket content and select the MOST APPROPRIATE category ID. Consider:
1. The specific technical issue described
2. The type of request (incident vs request)
3. The service area involved
4. The appropriate resolver group
5. How similar the ticket is to the REAL EXAMPLES shown for each candidate
6. The quality and quantity of examples available for each candidate

Pay special attention to the "REAL TICKET EXAMPLES" for each candidate - these show you exactly what types of tickets belong to each category.

Respond with EXACTLY this JSON format:
{{
    "selected_id": <ID_NUMBER>,
    "confidence": <0.0_to_1.0>,
    "justification": "<brief explanation of why this category was selected>"
}}

If none of the candidates are appropriate, respond with:
{{
    "selected_id": null,
    "confidence": 0.0,
    "justification": "No suitable category found among candidates"
}}"""

        try:
            response = openai.chat.completions.create(
                model=self.llm_model,
                messages=[
                    {"role": "system", "content": "You are an expert IT service desk classifier. Always respond with valid JSON only."},
                    {"role": "user", "content": prompt}
                ],
                temperature=0.1,
                max_tokens=500
            )
            
            result_text = response.choices[0].message.content.strip()
            # Clean up response if it has markdown formatting
            if result_text.startswith('```json'):
                result_text = result_text.replace('```json', '').replace('```', '').strip()
            
            result = json.loads(result_text)
            return result
            
        except Exception as e:
            logger.error(f"Error in LLM classification: {e}")
            return {"selected_id": None, "confidence": 0.0, "justification": f"Error: {str(e)}"}
    
    def get_few_shot_examples(self, max_examples=5):
        """Get few-shot examples from training data"""
        examples = TrainingExample.objects.select_related('correct_cti').order_by('-weight', '-created_at')[:max_examples]
        
        few_shot_text = ""
        for example in examples:
            cti = example.correct_cti
            few_shot_text += f"""
TICKET: {example.ticket_content}
CORRECT CLASSIFICATION:
- BU: {cti.bu_number}
- Category: {cti.category}
- Type: {cti.type}
- Item: {cti.item}
- Resolver Group: {cti.resolver_group}
- Resolver Group Description: {cti.resolver_group_description}
- Request Type: {cti.request_type}
- SLA: {cti.sla}
- Service Description: {cti.service_description}
- BU Description: {cti.bu_description}

"""
        
        return few_shot_text

    def _format_candidate_examples(self, examples_data):
        """Format candidate-specific examples for prompt"""
        if not examples_data:
            return "No specific examples available for this category."

        formatted = ""
        for i, example in enumerate(examples_data, 1):
            formatted += f"\nExample {i}:\n- Summary: {example['summary']}\n- Source: {example['source']}\n- Confidence: {example['confidence']}\n- Department: {example['department']}\n"
        return formatted
    
    def classify_ticket(self, ticket_summary, ticket_description, ticket_instance=None):
        """
        Main classification pipeline
        
        Args:
            ticket_summary (str): The summary of the ticket
            ticket_description (str): The description of the ticket
            ticket_instance (Ticket, optional): The ticket instance to save similar CTI records to
            
        Returns:
            tuple: (selected_cti, confidence, justification)
        """
        # Combine summary and description
        ticket_text = f"{ticket_summary}. {ticket_description}"
        
        # Step 1: Pre-filter with embeddings and save top 5 similar records to ticket
        similar_records = self.find_similar_cti_records(
            ticket_text, 
            top_k=8, 
            save_to_ticket=ticket_instance  # Pass ticket instance to save similar records
        )
        
        if not similar_records:
            return None, 0.0, "No similar CTI records found"
        
        # Check similarity threshold
        best_similarity = similar_records[0][1] if similar_records else 0
        if best_similarity < self.similarity_threshold:
            return None, 0.0, f"Best similarity ({best_similarity:.3f}) below threshold ({self.similarity_threshold})"
        
        # Step 2: LLM ranking
        llm_result = self.llm_classification(ticket_text, similar_records)
        
        if llm_result.get('selected_id'):
            try:
                selected_cti = CTIRecord.objects.get(id=llm_result['selected_id'])
                return selected_cti, llm_result['confidence'], llm_result['justification']
            except CTIRecord.DoesNotExist:
                return None, 0.0, "Selected CTI record not found"
        
        return None, 0.0, llm_result.get('justification', 'No suitable classification found')
    
    def record_correction(self, ticket, original_prediction, corrected_cti, corrected_by, notes=""):
        """Record a correction for continuous learning (Step 5)"""
        # Create correction record
        correction = ClassificationCorrection.objects.create(
            ticket=ticket,
            original_prediction=original_prediction,
            corrected_to=corrected_cti,
            corrected_by=corrected_by,
            ticket_summary=ticket.summary,
            ticket_description=ticket.description,
            confidence_before=ticket.prediction_confidence,
            notes=notes
        )
        
        # Add to structured training data
        ticket_content = f"{ticket.summary}. {ticket.description}"
        TrainingExample.objects.create(
            ticket_content=ticket_content,
            correct_cti=corrected_cti,
            source='correction',
            weight=1.5  # Give corrections higher weight
        )
        
        # Append to document file for additional learning
        self.append_to_learning_file(ticket, original_prediction, corrected_cti, corrected_by)
        
        logger.info(f"Recorded correction for ticket {ticket.ticket_id}")
        return correction
    
    def append_to_learning_file(self, ticket, original_prediction, corrected_cti, corrected_by):
        """Append correction to document file"""
        try:
            learning_dir = settings.MEDIA_ROOT / 'learning_data'
            learning_dir.mkdir(exist_ok=True)
            
            filename = f"corrections_{datetime.now().strftime('%Y_%m')}.jsonl"
            filepath = learning_dir / filename
            
            correction_data = {
                "timestamp": datetime.now().isoformat(),
                "ticket_id": ticket.ticket_id,
                "ticket_content": f"{ticket.summary}. {ticket.description}",
                "original_prediction": {
                    "id": original_prediction.id,
                    "bu_number": original_prediction.bu_number,
                    "category": original_prediction.category,
                    "type": original_prediction.type,
                    "item": original_prediction.item,
                    "resolver_group": original_prediction.resolver_group,
                    "resolver_group_description": original_prediction.resolver_group_description,
                    "request_type": original_prediction.request_type,
                    "sla": original_prediction.sla,
                    "service_description": original_prediction.service_description,
                    "bu_description": original_prediction.bu_description
                } if original_prediction else None,
                "corrected_to": {
                    "id": corrected_cti.id,
                    "bu_number": corrected_cti.bu_number,
                    "category": corrected_cti.category,
                    "type": corrected_cti.type,
                    "item": corrected_cti.item,
                    "resolver_group": corrected_cti.resolver_group,
                    "resolver_group_description": corrected_cti.resolver_group_description,
                    "request_type": corrected_cti.request_type,
                    "sla": corrected_cti.sla,
                    "service_description": corrected_cti.service_description,
                    "bu_description": corrected_cti.bu_description
                },
                "corrected_by": corrected_by.username,
                "confidence_before": ticket.prediction_confidence
            }
            
            with open(filepath, 'a', encoding='utf-8') as f:
                f.write(json.dumps(correction_data) + '\n')
                
        except Exception as e:
            logger.error(f"Error writing to learning file: {e}")
    
    def retrain_embeddings(self):
        """Periodic retraining of embeddings"""
        # This could be enhanced with more sophisticated retraining
        self.precompute_cti_embeddings()
        logger.info("Retrained embeddings for all CTI records")


class EnhancedTicketClassificationService(TicketClassificationService):
    """Classification service with few-shot example enhancements."""
    
    # Default CTI record ID to use when no good match is found
<<<<<<< HEAD
    DEFAULT_CTI_ID = 6395  # Default CTI record ID
=======
    DEFAULT_CTI_ID = 1306  # Default CTI record ID

>>>>>>> 5c6d6185
    MIN_CONFIDENCE_THRESHOLD = 0.3  # Minimum confidence to accept a prediction

    def __init__(self):
        super().__init__()
        self.few_shot_service = FewShotExampleService(self)
        self._default_cti = None
        
    def get_default_cti_record(self):
        """Get the default CTI record, caching it for performance"""
        if self._default_cti is None:
            try:
                self._default_cti = CTIRecord.objects.get(id=self.DEFAULT_CTI_ID)
                logger.info(f"Successfully loaded default CTI record: {self._default_cti}")
            except CTIRecord.DoesNotExist as e:
                logger.error(f"Default CTI record with ID {self.DEFAULT_CTI_ID} not found: {e}")
                return None
        return self._default_cti  # Fixed typo: was _default_ctn
        
    def ensure_valid_cti_prediction(self, ticket, predicted_cti, confidence, justification):
        """Ensure the predicted CTI is valid, fall back to default if needed"""
        if predicted_cti and confidence >= self.MIN_CONFIDENCE_THRESHOLD:
            return predicted_cti, confidence, justification
            
        # Fall back to default CTI
        default_cti = self.get_default_cti_record()
        if not default_cti:
            return None, 0.0, "No valid prediction and default CTI not available"
            
        # Create a correction record if we had a prediction
        if predicted_cti and ticket.id:
            self.record_correction(
                ticket=ticket,
                original_prediction=predicted_cti,
                corrected_to=default_cti,
                corrected_by=None,  # System correction
                notes=f"Auto-corrected to default CTI due to low confidence ({confidence:.2f})"
            )
            
        return default_cti, 0.5, f"Using default CTI (ID: {default_cti.id}) - {justification}"

    def find_similar_cti_records(self, ticket_text, top_k=8, save_to_ticket=None):
        ticket_embedding = self.get_embedding(ticket_text)
        if not ticket_embedding:
            if save_to_ticket is not None:
                save_to_ticket.similar_cti_records = []
                save_to_ticket.save(update_fields=['similar_cti_records'])
            return []

        cti_records = CTIRecord.objects.exclude(embedding_vector__isnull=True)

        similarities = []
        ticket_embedding = np.array(ticket_embedding).reshape(1, -1)

        for cti in cti_records:
            cti_embedding_vector = cti.example_based_embedding or cti.embedding_vector
            cti_embedding = np.array(cti_embedding_vector).reshape(1, -1)
            similarity = cosine_similarity(ticket_embedding, cti_embedding)[0][0]
            if cti.has_sufficient_examples:
                similarity *= 1.1
            similarities.append((cti, float(similarity)))

        # Sort by similarity score in descending order
        similarities.sort(key=lambda x: x[1], reverse=True)
        top_similar = similarities[:top_k]
        
        # Save top 5 similar CTI records to the ticket if save_to_ticket is provided
        if save_to_ticket is not None and top_similar:
            top_5_similar = [
                {
                    'cti_id': cti.id,
                    'bu_number': cti.bu_number,
                    'category': cti.category,
                    'type': cti.type,
                    'item': cti.item,
                    'resolver_group': cti.resolver_group,
                    'request_type': cti.request_type,
                    'sla': cti.sla,
                    'similarity_score': similarity
                }
                for cti, similarity in top_similar[:5]  # Get top 5 most similar
            ]
            save_to_ticket.similar_cti_records = top_5_similar
            save_to_ticket.save(update_fields=['similar_cti_records'])
        
        return top_similar

    def record_correction(self, ticket, original_prediction, corrected_cti, corrected_by, notes=""):
        correction = super().record_correction(ticket, original_prediction, corrected_cti, corrected_by, notes)
        try:
            self.few_shot_service.add_successful_example(ticket, corrected_cti, "corrected")
        except Exception as exc:
            logger.error("Failed to add few shot example: %s", exc)
        return correction

    def record_successful_classification(self, ticket, cti_record, source="ai"):
        try:
            self.few_shot_service.add_successful_example(ticket, cti_record, source)
        except Exception as exc:
            logger.error("Failed to store few shot example: %s", exc)

# Initialize global service instance
classification_service = EnhancedTicketClassificationService()<|MERGE_RESOLUTION|>--- conflicted
+++ resolved
@@ -374,12 +374,9 @@
     """Classification service with few-shot example enhancements."""
     
     # Default CTI record ID to use when no good match is found
-<<<<<<< HEAD
-    DEFAULT_CTI_ID = 6395  # Default CTI record ID
-=======
     DEFAULT_CTI_ID = 1306  # Default CTI record ID
 
->>>>>>> 5c6d6185
+
     MIN_CONFIDENCE_THRESHOLD = 0.3  # Minimum confidence to accept a prediction
 
     def __init__(self):
